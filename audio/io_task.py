# -*- coding: utf-8 -*-
import sys
import threading
import time

import PyDAQmx as daq
from PyDAQmx.DAQmxCallBack import *
from PyDAQmx.DAQmxConstants import *
from PyDAQmx.DAQmxFunctions import *

import numpy as np

import common.tools
from audio.attenuation import Attenuator

from audio.signal_producer import chunker, SampleChunk

from common.concurrent_task import ConcurrentTask
from audio.stimuli import AudioStim, SinStim, AudioStimPlaylist
from common.plot_task import plot_task_main
from common.log_task import log_audio_task_main
from two_photon.two_photon_control import TwoPhotonController

NUM_OUTPUT_SAMPLES = 400
NUM_OUTPUT_SAMPLES_PER_EVENT = 50


class IOTask(daq.Task):
    """
    IOTask encapsulates the an input-output task that communicates with the NIDAQ. It works with a list of input or
    output channel names.
    """
    def __init__(self, dev_name="Dev1", cha_name=["ai0"], cha_type="input", limits=10.0, rate=10000.0,
                 num_samples_per_chan=10000, num_samples_per_event=None, digital=False, has_callback=True,
                 shared_state=None, done_callback=None, fictrac_frame_recorder=None):
        # check inputs
        daq.Task.__init__(self)

        self.dev_name = dev_name

        if not isinstance(cha_name, list):
            cha_name = [cha_name]

        # If a shared_state object was passed in, store it in the class
        self.shared_state = shared_state

        # Is this a digital task
        self.digital = digital

        # A function to call on task completion
        self.done_callback = done_callback

        # A task to send signals to everytime we write a chunk of samples. We will send the current sample number and
        # the current FicTrac frame number
        self.fictrac_frame_recorder = fictrac_frame_recorder


        # These are just some dummy values for pass by reference C functions that the NI DAQ api has.
        self.read = daq.int32()
        self.read_float64 = daq.float64()

        self.limits=limits
        self.cha_type = cha_type
        self.cha_name = [dev_name + '/' + ch for ch in cha_name]  # append device name
        self.cha_string = ", ".join(self.cha_name)
        self.num_channels = len(cha_name)
        self.num_samples_per_chan = num_samples_per_chan
        self.num_samples_per_event = num_samples_per_event  # self.num_samples_per_chan*self.num_channels

        if self.num_samples_per_event is None:
            self.num_samples_per_event = num_samples_per_chan

        clock_source = None  # use internal clock
        self.callback = None
        self.data_gen = None  # called at start of callback
        self.data_rec = None  # called at end of callback

        if self.cha_type is "input":
            if not self.digital:
                self.CreateAIVoltageChan(self.cha_string, "", DAQmx_Val_RSE, -limits, limits, DAQmx_Val_Volts, None)
            else:
                self.CreateDIChan(self.cha_string, "", daq.DAQmx_Val_ChanPerLine)

            if has_callback:
                self.AutoRegisterEveryNSamplesEvent(DAQmx_Val_Acquired_Into_Buffer, self.num_samples_per_event, 0)
                self.CfgInputBuffer(self.num_samples_per_chan * self.num_channels * 4)

        elif self.cha_type is "output":
            if not self.digital:
                self.CreateAOVoltageChan(self.cha_string, "", -limits, limits, DAQmx_Val_Volts, None)
            else:
                self.CreateDOChan(self.cha_string, "", daq.DAQmx_Val_ChanPerLine)

        if not digital:
            self._data = np.zeros((self.num_samples_per_chan, self.num_channels), dtype=np.float64)  # init empty data array
        else:
            self._data = np.zeros((self.num_samples_per_chan, self.num_channels), dtype=np.uint8)

        # Since this data did not come from a sample chunk object, set it to None
        self._sample_chunk = None

        self.CfgSampClkTiming(clock_source, rate, DAQmx_Val_Rising, DAQmx_Val_ContSamps, self.num_samples_per_chan)
        self.AutoRegisterDoneEvent(0)

        if has_callback:
            self._data_lock = threading.Lock()
            self._newdata_event = threading.Event()
            if self.cha_type is "output":

                self.AutoRegisterEveryNSamplesEvent(DAQmx_Val_Transferred_From_Buffer, self.num_samples_per_event, 0)
                # ensures continuous output and avoids collision of old and new data in buffer
                #self.SetAODataXferReqCond(self.cha_name[0], DAQmx_Val_OnBrdMemEmpty)
                self.SetWriteRegenMode(DAQmx_Val_DoNotAllowRegen)
                self.CfgOutputBuffer(self.num_samples_per_chan * self.num_channels * 2)

                self.EveryNCallback()  # fill buffer on init
        else:
            self.SetWriteRegenMode(DAQmx_Val_AllowRegen)
            self.CfgOutputBuffer(self.num_samples_per_chan * self.num_channels * 2)

        # if self.cha_type == "output":
        #     tranCond = daq.int32()
        #     self.GetAODataXferReqCond(self.cha_name[0], daq.byref(tranCond))
        #     print("Channel Type:" + self.cha_type + ", Transfer Cond: " + str(tranCond))

    def stop(self):
        if self.data_gen is not None:
            self._data = self.data_gen.close()  # close data generator

        if self.data_rec is not None:
            for data_rec in self.data_rec:
                data_rec.finish()
                data_rec.close()

    def set_data_generator(self, data_generator):
        """
        Set the data generator for the audio stimulus directly.

        :param data_generator: A generator function of audio data.
        """
        with self._data_lock:
            chunked_gen = chunker(data_generator, chunk_size=self.num_samples_per_chan)
            self.data_gen = chunked_gen

    def send(self, data):
        if self.cha_type == "input":
            raise ValueError("Cannot send on an input channel, it must be an output channel.")
        if self.digital:
            self.WriteDigitalLines(data.shape[0], False, DAQmx_Val_WaitInfinitely, DAQmx_Val_GroupByChannel, data, None, None)
        else:
            self.WriteAnalogF64(data.shape[0], 0, DAQmx_Val_WaitInfinitely, DAQmx_Val_GroupByChannel, data, daq.byref(self.read), None)

    def EveryNCallback(self):
        with self._data_lock:
            systemtime = time.clock()

            # get data from data generator
            if self.data_gen is not None:
<<<<<<< HEAD
                self._sample_chunk = next(self.data_gen)
                self._data = self._sample_chunk.data
=======
                try:
                    self._sample_chunk = self.data_gen.next()
                    self._data = self._sample_chunk.data
                except StopIteration:
                    pass

>>>>>>> 69e0102d

            if self.cha_type is "input":
                if not self.digital:
                    self.ReadAnalogF64(DAQmx_Val_Auto, 1.0, DAQmx_Val_GroupByScanNumber,
                                   self._data, self.num_samples_per_chan * self.num_channels, daq.byref(self.read), None)
                else:
                    numBytesPerSamp = daq.int32()
                    self.ReadDigitalLines(self.num_samples_per_chan, 1.0, DAQmx_Val_GroupByScanNumber,
                                          self._data, self.num_samples_per_chan * self.num_channels,
                                          byref(self.read),  byref(numBytesPerSamp), None)

            elif self.cha_type is "output":

                if self.fictrac_frame_recorder is not None:
                    self.fictrac_frame_recorder.send((self.shared_state.FICTRAC_FRAME_NUM.value,
                                                      self.shared_state.DAQ_OUTPUT_NUM_SAMPLES_WRITTEN.value))

                if not self.digital:
                    self.WriteAnalogF64(self._data.shape[0], 0, DAQmx_Val_WaitInfinitely, DAQmx_Val_GroupByScanNumber,
                                    self._data, daq.byref(self.read), None)

                    # Keep track of how many samples we have written out in a global variable
                    if self.shared_state is not None:
                        with self.shared_state.DAQ_OUTPUT_NUM_SAMPLES_WRITTEN.get_lock():
                            self.shared_state.DAQ_OUTPUT_NUM_SAMPLES_WRITTEN.value += self._data.shape[0]
                else:
                    self.WriteDigitalLines(self._data.shape[0], False, DAQmx_Val_WaitInfinitely, DAQmx_Val_GroupByScanNumber, self._data, None, None)

            # Send the data to a callback if requested.
            if self.data_rec is not None:
                for data_rec in self.data_rec:
                    if self._data is not None:
                        data_rec.send((self._data, systemtime))

            self._newdata_event.set()

        return 0  # The function should return an integer

    def DoneCallback(self, status):

        if self.done_callback is not None:
            self.done_callback(self)

        return 0  # The function should return an integer

@common.tools.coroutine
def data_generator_test(channels=1, num_samples=10000, dtype=np.float64):
    '''generator yields next chunk of data for output'''
    # generate all stimuli

    max_value = 5

    if dtype == np.uint8:
        max_value = 1

    data = list()
    for ii in range(2):
        # t = np.arange(0, 1, 1.0 / max(100.0 ** ii, 100))
        # tmp = np.tile(0.2 * np.sin(5000 * t).astype(np.float64), (channels, 1)).T

        # simple ON/OFF pattern
        tmp = max_value * ii * np.ones((channels, num_samples)).astype(dtype).T
        data.append(np.ascontiguousarray(tmp))  # `ascont...` necessary since `.T` messes up internal array format
    count = 0  # init counter
    try:
        while True:
            count += 1
            # print("{0}: generating {1}".format(count, data[(count-1) % len(data)].shape))
            yield SampleChunk(producer_id=0, data=data[(count - 1) % len(data)])
    except GeneratorExit:
        print("   cleaning up datagen.")

def setup_playback_callbacks(stim, log_task):
    def make_log_stim_playback(log_task_msg_queue):
        def callback(event_message):
            log_task_msg_queue.send(event_message)

        return callback

    callbacks = make_log_stim_playback(log_task)

    if isinstance(stim, AudioStim):
        stim.next_event_callbacks = callbacks
    elif isinstance(stim, AudioStimPlaylist):
        for s in stim.stims:
            s.next_event_callbacks = callbacks

def io_task_main(message_pipe, state):

    try:

        taskAO = None
        taskAI = None

        options = state.options

        # If the user passed in an attenuation file function, apply it to the playlist
        attenuator = None
        if state.options.attenuation_file is not None:
            attenuator = Attenuator.load_from_file(options.attenuation_file)
        else:
            print("\nWarning: No attenuation file specified.")

        # Read the playlist file and create and audio stimulus playlist object. We will pass a callback function to these
        # underlying stimuli that is triggered anytime they generate data. The callback sends a log signal to the
        # master logging process.
        audio_stim = AudioStimPlaylist.fromfilename(options.stim_playlist, options.shuffle, attenuator)

        # Keep the daq controller task running until exit is signalled by main thread via RUN shared memory variable
        while state.is_running_well():

            # Get the input and output channels from the options
            output_chans = ["ao" + str(s) for s in options.analog_out_channels]
            input_chans = ["ai" + str(s) for s in options.analog_in_channels]

            taskAO = IOTask(cha_name=output_chans, cha_type="output",
                            num_samples_per_chan=NUM_OUTPUT_SAMPLES, num_samples_per_event=NUM_OUTPUT_SAMPLES_PER_EVENT,
                            shared_state=state)
            taskAI = IOTask(cha_name=input_chans, cha_type="input",
                            num_samples_per_chan=10000, num_samples_per_event=10000,
                            shared_state=state)

            # Setup the two photon control if needed
            two_photon_control = None
            taskDO = None
            if state.options.remote_2P_enable:
                two_photon_controller = TwoPhotonController(start_channel_name=state.options.remote_start_2P_channel,
                                                            stop_channel_name=state.options.remote_stop_2P_channel,
                                                            next_file_channel_name=state.options.remote_next_2P_channel,
                                                            audio_stim_playlist=audio_stim)
                taskDO = IOTask(cha_name=two_photon_controller.channel_names, cha_type="output", digital=True,
                                num_samples_per_chan=NUM_OUTPUT_SAMPLES, num_samples_per_event=NUM_OUTPUT_SAMPLES_PER_EVENT,
                                shared_state=state)

                taskDO.set_data_generator(two_photon_controller.data_generator())

                # Connect DO start to AI start
                taskDO.CfgDigEdgeStartTrig("ai/StartTrigger", DAQmx_Val_Rising)

            disp_task = ConcurrentTask(task=plot_task_main, comms="pipe",
                                       taskinitargs=[input_chans,taskAI.num_samples_per_chan,10])
            save_task = ConcurrentTask(task=log_audio_task_main, comms="queue", taskinitargs=[state])

            taskAI.data_rec = [disp_task, save_task]

            setup_playback_callbacks(audio_stim, save_task)
            taskAO.set_data_generator(audio_stim.data_generator())
            taskAO.fictrac_frame_recorder = save_task

            # Connect AO start to AI start
            taskAO.CfgDigEdgeStartTrig("ai/StartTrigger", DAQmx_Val_Rising)

            # Message loop that waits for start signal
            while state.START_DAQ.value == 0 and state.is_running_well():
                time.sleep(0.2)

            # We received the start signal, lets set it back to 0
            state.START_DAQ.value = 0

            # Start the display and logging tasks
            disp_task.start()
            save_task.start()

            # Arm the AO task
            # It won't start until the start trigger signal arrives from the AI task
            taskAO.StartTask()

            # Arm the DO task
            # It won't start until the start trigger signal arrives from the AI task
            if taskDO is not None:
                taskDO.StartTask()

            # Start the AI task
            # This generates the AI start trigger signal and triggers the AO task
            taskAI.StartTask()

            # Signal that the DAQ is ready and acquiring samples
            state.DAQ_READY.value = 1

            while state.is_running_well():
                if message_pipe.poll(0.1):
                    try:
                        msg = message_pipe.recv()

                        # If we have received a stimulus object, feed this object to output task for playback
                        if isinstance(msg, AudioStim) | isinstance(msg, AudioStimPlaylist):
                            audio_stim = msg

                            setup_playback_callbacks(audio_stim, save_task)

                            taskAO.set_data_generator(msg.data_generator())
                        if isinstance(msg, str) and msg == "STOP":
                            break
                    except:
                        pass

            # stop tasks and properly close callbacks (e.g. flush data to disk and close file)
            taskAO.StopTask()
            taskAO.stop()

            taskAI.StopTask()
            taskAI.stop()

            # If we were doing digital output, end that too.
            if taskDO is not None:
                print("Sending 2P imaging stop signal ... ")
                taskDO.StopTask()
                taskDO.stop()
                taskDO.ClearTask()
                two_photon_controller.send_2P_stop_signal(dev_name=taskDO.dev_name)

        if taskAO is not None:
            taskAO.ClearTask()

        if taskAI is not None:
            taskAI.ClearTask()

        state.DAQ_READY.value = 0

    except Exception as e:
        state.runtime_error(e, -2)

def test_hardware_singlepoint(rate=10000.0):
    taskHandle = TaskHandle()
    samplesPerChannelWritten = daq.int32()
    isLate = daq.c_uint32()

    stim = SinStim(frequency=250, amplitude=1, phase=0, sample_rate=rate, duration=2000, pre_silence=300, post_silence=300)
    chunk_gen = chunker(stim.data_generator(), 100)

    try:
        DAQmxCreateTask("", byref(taskHandle))
        DAQmxCreateAOVoltageChan(taskHandle, "/Dev1/ao0", "", -10.0, 10.0, DAQmx_Val_Volts, None)
        DAQmxCfgSampClkTiming(taskHandle, "", rate, DAQmx_Val_Rising, DAQmx_Val_HWTimedSinglePoint, 100)

        DAQmxStartTask(taskHandle)

        write_index = 0
        while True:
            DAQmxWriteAnalogScalarF64(taskHandle, 1, 10.0, stim.data[write_index], None)
            DAQmxWaitForNextSampleClock(taskHandle, 10, daq.byref(isLate))

            assert isLate.value == 0, "%d" % isLate.value

            write_index += 1

            if write_index > stim.data.shape[0]:
                write_index = 0

    except DAQError as err:
        print("DAQmx Error: %s" % err)
    finally:
        if taskHandle:
            # DAQmx Stop Code
            DAQmxStopTask(taskHandle)
            DAQmxClearTask(taskHandle)

def main():
    # taskDO = IOTask(cha_name=['port0/line0'], cha_type="output", digital=True,
    #                 num_samples_per_chan=50, num_samples_per_event=50)
    #
    # taskDO.StartTask()
    #
    # while True:
    #     time.sleep(0.2)

    test_hardware_singlepoint(1000)

if __name__ == "__main__":
    main()<|MERGE_RESOLUTION|>--- conflicted
+++ resolved
@@ -156,17 +156,11 @@
 
             # get data from data generator
             if self.data_gen is not None:
-<<<<<<< HEAD
-                self._sample_chunk = next(self.data_gen)
-                self._data = self._sample_chunk.data
-=======
                 try:
-                    self._sample_chunk = self.data_gen.next()
+                    self._sample_chunk = next(self.data_gen)
                     self._data = self._sample_chunk.data
                 except StopIteration:
                     pass
-
->>>>>>> 69e0102d
 
             if self.cha_type is "input":
                 if not self.digital:
